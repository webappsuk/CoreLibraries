--- conflicted
+++ resolved
@@ -19,10 +19,6 @@
   </metadata>
   <files>
     <file src="bin\Release\CodeContracts\*.*" target="lib\net45\CodeContracts" />
-<<<<<<< HEAD
-    <!--<file src="ServiceClient\bin\Release\*" target="tools\" />-->
-=======
     <file src="ServiceClient\bin\Release\*.*" target="tools\" />
->>>>>>> 4b0fa4ae
   </files>
 </package>